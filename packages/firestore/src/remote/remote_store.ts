--- conflicted
+++ resolved
@@ -338,20 +338,6 @@
       // to raise events
       return this.handleTargetError(watchChange);
     }
-<<<<<<< HEAD
-    // Accumulate watch changes but don't process them if there's no
-    // snapshotVersion or it's older than a previous snapshot we've processed
-    // (can happen after we resume a target using a resume token).
-    this.accumulatedWatchChanges.push(watchChange);
-
-    if (!snapshotVersion.isEqual(SnapshotVersion.MIN)) {
-      const lastRemoteSnapshotVersion = await this.localStore.getLastRemoteSnapshotVersion();
-      if (snapshotVersion.compareTo(lastRemoteSnapshotVersion) >= 0) {
-        const changes = this.accumulatedWatchChanges;
-        this.accumulatedWatchChanges = [];
-        return this.handleWatchChangeBatch(snapshotVersion, changes);
-      }
-=======
 
     if (watchChange instanceof DocumentWatchChange) {
       this.watchChangeAggregator.handleDocumentChange(watchChange);
@@ -365,16 +351,13 @@
       this.watchChangeAggregator.handleTargetChange(watchChange);
     }
 
-    if (
-      !snapshotVersion.isEqual(SnapshotVersion.MIN) &&
-      snapshotVersion.compareTo(
-        this.localStore.getLastRemoteSnapshotVersion()
-      ) >= 0
-    ) {
-      // We have received a target change with a global snapshot if the snapshot
-      // version is not equal to SnapshotVersion.MIN.
-      await this.raiseWatchSnapshot(snapshotVersion);
->>>>>>> 96a10922
+    if (!snapshotVersion.isEqual(SnapshotVersion.MIN)) {
+      const lastRemoteSnapshotVersion = await this.localStore.getLastRemoteSnapshotVersion();
+      if (snapshotVersion.compareTo(lastRemoteSnapshotVersion) >= 0) {
+        // We have received a target change with a global snapshot if the snapshot
+        // version is not equal to SnapshotVersion.MIN.
+        await this.raiseWatchSnapshot(snapshotVersion);
+      }
     }
   }
 
