--- conflicted
+++ resolved
@@ -650,7 +650,6 @@
       });
   }
 
-<<<<<<< HEAD
   // PORTING NOTE: Multi-tab only
   applyPrimaryState(isPrimary: boolean): Promise<void> {
     this.isPrimary = isPrimary;
@@ -686,11 +685,11 @@
 
   shutdown(): Promise<void> {
     return this.disableNetwork();
-=======
+  }
+
   getDocuments(targetId: TargetId): DocumentKeySet {
     return this.queryViewsByTarget[targetId]
       ? this.queryViewsByTarget[targetId].view.syncedDocuments
       : documentKeySet();
->>>>>>> ec69cfdf
   }
 }