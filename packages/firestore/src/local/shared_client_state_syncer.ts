--- conflicted
+++ resolved
@@ -23,30 +23,17 @@
  * perform on a cooperating synchronization engine.
  */
 export interface SharedClientStateSyncer {
-<<<<<<< HEAD
+  // TODO(multitab): Consider different names for these methods that convey
+  // that these method are used in multi-tab to load existing batches from
+  // persistence (a possible name for `applyBatchState` could be
+  // `applyBatchFromPersistence`).
+
   /** Applies a mutation state to an existing batch.  */
   applyBatchState(
     batchId: BatchId,
     state: MutationBatchState,
     error?: FirestoreError
   ): Promise<void>;
-=======
-  // TODO(multitab): Consider different names for these methods that convey
-  // that these method are used in multi-tab to load existing batches from
-  // persistence (a possible name for `applyPendingBatch` could be
-  // `applyBatchFromPersistence`).
-
-  /** Registers a new pending mutation batch. */
-  applyPendingBatch(batchId: BatchId): Promise<void>;
-
-  // TODO(multitab): Rename this method to not clash with RemoteSyncer
-  /** Applies the result of a successful write of a mutation batch. */
-  applySuccessfulWrite(batchId: BatchId): Promise<void>;
-
-  // TODO(multitab): Rename this method to not clash with RemoteSyncer
-  /** Rejects a failed mutation batch. */
-  rejectFailedWrite(batchId: BatchId, err: FirestoreError): Promise<void>;
->>>>>>> a859ec54
 
   /** Returns the IDs of the clients that are currently active. */
   getActiveClients(): Promise<ClientId[]>;
